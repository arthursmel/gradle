/*
 * Copyright 2017 the original author or authors.
 *
 * Licensed under the Apache License, Version 2.0 (the "License");
 * you may not use this file except in compliance with the License.
 * You may obtain a copy of the License at
 *
 *      http://www.apache.org/licenses/LICENSE-2.0
 *
 * Unless required by applicable law or agreed to in writing, software
 * distributed under the License is distributed on an "AS IS" BASIS,
 * WITHOUT WARRANTIES OR CONDITIONS OF ANY KIND, either express or implied.
 * See the License for the specific language governing permissions and
 * limitations under the License.
 */

package org.gradle.workers.internal


import org.gradle.integtests.fixtures.AbstractIntegrationSpec
import org.gradle.internal.jvm.Jvm
import org.gradle.workers.fixtures.WorkerExecutorFixture

class WorkerExecutorProblemsApiIntegrationTest extends AbstractIntegrationSpec {

    // Worker-written file containing the build operation id
    // We will use this to verify if the problem was reported in the correct build operation
    def buildOperationIdFile = file('build-operation-id.txt')

    def forkingOptions(Jvm javaVersion) {
        return """
            options.fork = true
            // We don't use toolchains here for consistency with the rest of the test suite
            options.forkOptions.javaHome = file('${javaVersion.javaHome}')
        """
    }

    def setupBuild(Jvm javaVersion) {
        file('buildSrc/build.gradle') << """
            plugins {
                id 'java'
            }

            dependencies {
                implementation(gradleApi())
            }

            tasks.withType(JavaCompile) {
                ${javaVersion == null ? '' : forkingOptions(javaVersion)}
            }
        """
        file('buildSrc/src/main/java/org/gradle/test/ProblemsWorkerTaskParameter.java') << """
            package org.gradle.test;

            import org.gradle.workers.WorkParameters;

            public interface ProblemsWorkerTaskParameter extends WorkParameters { }
        """
        file('buildSrc/src/main/java/org/gradle/test/ProblemWorkerTask.java') << """
            package org.gradle.test;

            import java.io.File;
            import java.io.FileWriter;
            import org.gradle.api.problems.ProblemBuilder;
            import org.gradle.api.problems.ProblemBuilderDefiningLabel;
            import org.gradle.api.problems.ProblemBuilderSpec;
            import org.gradle.api.problems.Problems;
            import org.gradle.api.problems.ReportableProblem;
            import org.gradle.internal.operations.CurrentBuildOperationRef;

            import org.gradle.workers.WorkAction;

            import javax.inject.Inject;

            public abstract class ProblemWorkerTask implements WorkAction<ProblemsWorkerTaskParameter> {

                @Inject
                public abstract Problems getProblems();

                @Override
                public void execute() {
<<<<<<< HEAD
                    // Create and report a problem
                    // This needs to be Java 6 compatible, as we are in a worker
                    getProblems().create(
                        new ProblemBuilderSpec() {
                            @Override
                            public ProblemBuilder apply(ProblemBuilderDefiningLabel builder) {
                                return builder
                                    .label("label")
                                    .undocumented()
                                    .stackLocation()
                                    .category("type");
                            }
                        }
                    ).report();

                    // Write the current build operation id to a file
                    // This needs to be Java 6 compatible, as we are in a worker
                    File buildOperationIdFile = new File("${buildOperationIdFile.absolutePath}");
                    try {
                        FileWriter writer = new FileWriter(buildOperationIdFile);
                        writer.write(CurrentBuildOperationRef.instance().get().getId().toString());
                        writer.close();
                    } catch (Exception e) {
                        throw new RuntimeException(e);
                    }
=======
                    getProblems().forNamespace("org.example.plugin").reporting(problem -> problem
                            .label("label")
                            .stackLocation()
                            .category("type")
                    );
>>>>>>> 68a2e7c3
                }
            }
        """
    }

    def "problems are emitted correctly from a worker when using #isolationMode"() {
        setupBuild(null)
        enableProblemsApiCheck()

        given:
        buildFile << """
            import javax.inject.Inject
            import org.gradle.test.ProblemWorkerTask


            abstract class ProblemTask extends DefaultTask {
                @Inject
                abstract WorkerExecutor getWorkerExecutor();

                @TaskAction
                void executeTask() {
                    getWorkerExecutor().${isolationMode}().submit(ProblemWorkerTask.class) {}
                }
            }

            tasks.register("reportProblem", ProblemTask)
        """

        when:
        run("reportProblem")

        then:
        collectedProblems.size() == 1
        def problem = collectedProblems[0]
        problem['buildOperationId']['id'] == Long.parseLong(buildOperationIdFile.text)

        where:
        isolationMode << WorkerExecutorFixture.ISOLATION_MODES
    }

}<|MERGE_RESOLUTION|>--- conflicted
+++ resolved
@@ -79,21 +79,13 @@
 
                 @Override
                 public void execute() {
-<<<<<<< HEAD
                     // Create and report a problem
                     // This needs to be Java 6 compatible, as we are in a worker
-                    getProblems().create(
-                        new ProblemBuilderSpec() {
-                            @Override
-                            public ProblemBuilder apply(ProblemBuilderDefiningLabel builder) {
-                                return builder
-                                    .label("label")
-                                    .undocumented()
-                                    .stackLocation()
-                                    .category("type");
-                            }
-                        }
-                    ).report();
+                     getProblems().forNamespace("org.example.plugin").reporting(problem -> problem
+                            .label("label")
+                            .stackLocation()
+                            .category("type")
+                    );
 
                     // Write the current build operation id to a file
                     // This needs to be Java 6 compatible, as we are in a worker
@@ -105,13 +97,6 @@
                     } catch (Exception e) {
                         throw new RuntimeException(e);
                     }
-=======
-                    getProblems().forNamespace("org.example.plugin").reporting(problem -> problem
-                            .label("label")
-                            .stackLocation()
-                            .category("type")
-                    );
->>>>>>> 68a2e7c3
                 }
             }
         """
