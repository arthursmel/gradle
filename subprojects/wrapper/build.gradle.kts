import java.util.jar.Attributes

plugins {
    id("gradlebuild.distribution.api-java")
}

description = "Bootstraps a Gradle build initiated by the gradlew script"

gradlebuildJava.usedInWorkers()

dependencies {
    implementation(project(":cli"))

    testImplementation(project(":base-services"))
    testImplementation(project(":native"))
    testImplementation(libs.ant)
    testImplementation(testFixtures(project(":core")))

    integTestImplementation(project(":logging"))
    integTestImplementation(project(":core-api"))
    integTestImplementation(libs.commonsIo)
    integTestImplementation(libs.littleproxy)
    integTestImplementation(libs.jetty)

    crossVersionTestImplementation(project(":logging"))
    crossVersionTestImplementation(project(":persistent-cache"))
    crossVersionTestImplementation(project(":launcher"))

    integTestNormalizedDistribution(project(":distributions-full"))
    crossVersionTestNormalizedDistribution(project(":distributions-full"))

    integTestDistributionRuntimeOnly(project(":distributions-full"))
    crossVersionTestDistributionRuntimeOnly(project(":distributions-full"))
}

val executableJar by tasks.registering(Jar::class) {
    archiveFileName.set("gradle-wrapper.jar")
    manifest {
        attributes.remove(Attributes.Name.IMPLEMENTATION_VERSION.toString())
        attributes(Attributes.Name.IMPLEMENTATION_TITLE.toString() to "Gradle Wrapper")
    }
    from(sourceSets.main.get().output)
    from(configurations.runtimeClasspath.get().incoming.artifactView {
<<<<<<< HEAD
        attributes.attribute(LibraryElements.LIBRARY_ELEMENTS_ATTRIBUTE, objects.named(LibraryElements::class.java, LibraryElements.CLASSES))
=======
        attributes.attribute(LibraryElements.LIBRARY_ELEMENTS_ATTRIBUTE, objects.named<LibraryElements>(LibraryElements.CLASSES))
>>>>>>> 73214879
    }.files)
}

tasks.jar {
    from(executableJar)
}<|MERGE_RESOLUTION|>--- conflicted
+++ resolved
@@ -41,11 +41,7 @@
     }
     from(sourceSets.main.get().output)
     from(configurations.runtimeClasspath.get().incoming.artifactView {
-<<<<<<< HEAD
-        attributes.attribute(LibraryElements.LIBRARY_ELEMENTS_ATTRIBUTE, objects.named(LibraryElements::class.java, LibraryElements.CLASSES))
-=======
         attributes.attribute(LibraryElements.LIBRARY_ELEMENTS_ATTRIBUTE, objects.named<LibraryElements>(LibraryElements.CLASSES))
->>>>>>> 73214879
     }.files)
 }
 
