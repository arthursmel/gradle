package org.gradle;

import org.junit.Assume;
import org.junit.Ignore;
import org.junit.Test;

public class Junit4Test {
    @Test
    public void ok() {
    }

    @Test @Ignore
    public void broken() {
        throw new RuntimeException();
    }

<<<<<<< HEAD
    public void helpermethod(){

=======
    @Test
    public void assumptionFailed() {
        Assume.assumeTrue(false);
>>>>>>> 44887adf
    }
}<|MERGE_RESOLUTION|>--- conflicted
+++ resolved
@@ -14,13 +14,11 @@
         throw new RuntimeException();
     }
 
-<<<<<<< HEAD
     public void helpermethod(){
-
-=======
+	}
+	
     @Test
     public void assumptionFailed() {
         Assume.assumeTrue(false);
->>>>>>> 44887adf
     }
 }