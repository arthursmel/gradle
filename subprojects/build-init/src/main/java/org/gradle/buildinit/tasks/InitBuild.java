--- conflicted
+++ resolved
@@ -220,18 +220,14 @@
             projectDir,
             toolChainVersion);
 
-<<<<<<< HEAD
         boolean userInterrupted = inputHandler.interrupted();
         if (userInterrupted) {
             throw new GradleException("The init task was interrupted during execution. We will not generate the gradle project structure.");
         }
 
         initDescriptor.generate(settings);
-        initDescriptor.getFurtherReading(settings).ifPresent(link -> getLogger().lifecycle("Get more help with your project: {}", link));
-=======
         initDescriptor.getFurtherReading(settings)
             .ifPresent(link -> getLogger().lifecycle(link));
->>>>>>> 8b6699ad
     }
 
     private static void validatePackageName(String packageName) {
