/*
 * Copyright 2016 the original author or authors.
 *
 * Licensed under the Apache License, Version 2.0 (the "License");
 * you may not use this file except in compliance with the License.
 * You may obtain a copy of the License at
 *
 *      http://www.apache.org/licenses/LICENSE-2.0
 *
 * Unless required by applicable law or agreed to in writing, software
 * distributed under the License is distributed on an "AS IS" BASIS,
 * WITHOUT WARRANTIES OR CONDITIONS OF ANY KIND, either express or implied.
 * See the License for the specific language governing permissions and
 * limitations under the License.
 */

package org.gradle.buildinit.tasks;

import org.gradle.api.DefaultTask;
import org.gradle.api.GradleException;
import org.gradle.api.file.Directory;
import org.gradle.api.internal.tasks.userinput.UserInputHandler;
import org.gradle.api.provider.Property;
import org.gradle.api.tasks.Input;
import org.gradle.api.tasks.Internal;
import org.gradle.api.tasks.Optional;
import org.gradle.api.tasks.TaskAction;
import org.gradle.api.tasks.options.Option;
import org.gradle.api.tasks.options.OptionValues;
import org.gradle.buildinit.InsecureProtocolOption;
import org.gradle.buildinit.plugins.internal.BuildConverter;
import org.gradle.buildinit.plugins.internal.BuildInitializer;
import org.gradle.buildinit.plugins.internal.InitSettings;
import org.gradle.buildinit.plugins.internal.ProjectLayoutSetupRegistry;
import org.gradle.buildinit.plugins.internal.modifiers.BuildInitDsl;
import org.gradle.buildinit.plugins.internal.modifiers.BuildInitTestFramework;
import org.gradle.buildinit.plugins.internal.modifiers.ComponentType;
import org.gradle.buildinit.plugins.internal.modifiers.Language;
import org.gradle.buildinit.plugins.internal.modifiers.ModularizationOption;
import org.gradle.internal.jvm.Jvm;
import org.gradle.internal.logging.text.TreeFormatter;
import org.gradle.jvm.toolchain.JavaLanguageVersion;
import org.gradle.work.DisableCachingByDefault;

import javax.annotation.Nullable;
import javax.lang.model.SourceVersion;
import java.util.List;
import java.util.Locale;

import static com.google.common.base.Strings.isNullOrEmpty;
import static java.util.Optional.empty;
import static java.util.Optional.of;
import static org.gradle.buildinit.plugins.internal.PackageNameBuilder.toPackageName;

/**
 * Generates a Gradle project structure.
 */
@DisableCachingByDefault(because = "Not worth caching")
public abstract class InitBuild extends DefaultTask {
    private static final int MINIMUM_VERSION_SUPPORTED_BY_FOOJAY_API = 7;
    private final Directory projectDir = getProject().getLayout().getProjectDirectory();
    private String type;
    private final Property<Boolean> splitProject = getProject().getObjects().property(Boolean.class);
    private String dsl;
    private final Property<Boolean> useIncubatingAPIs = getProject().getObjects().property(Boolean.class);
    private String testFramework;
    private String projectName;
    private String packageName;
    private final Property<InsecureProtocolOption> insecureProtocol = getProject().getObjects().property(InsecureProtocolOption.class);

    @Internal
    private ProjectLayoutSetupRegistry projectLayoutRegistry;

    /**
     * The desired type of project to generate, defaults to 'pom' if a 'pom.xml' is found in the project root and if no 'pom.xml' is found, it defaults to 'basic'.
     *
     * This property can be set via command-line option '--type'.
     */
    @Input
    public String getType() {
        return isNullOrEmpty(type) ? detectType() : type;
    }

    /**
     * Should the build be split into multiple subprojects?
     *
     * This property can be set via command-line option '--split-project'.
     *
     * @since 6.7
     */
    @Input
    @Optional
    @Option(option = "split-project", description = "Split functionality across multiple subprojects?")
    public Property<Boolean> getSplitProject() {
        return splitProject;
    }

    /**
     * The desired DSL of build scripts to create, defaults to 'groovy'.
     *
     * This property can be set via command-line option '--dsl'.
     *
     * @since 4.5
     */
    @Optional
    @Input
    public String getDsl() {
        return isNullOrEmpty(dsl) ? BuildInitDsl.GROOVY.getId() : dsl;
    }

    /**
     * Can the generated build use new and unstable features?
     *
     * When enabled, the generated build will use new patterns, APIs or features that
     * may be unstable between minor releases. Use this if you'd like to try out the
     * latest features of Gradle.
     *
     * By default, init will generate a build that uses stable features and behavior.
     *
     * @since 7.3
     */
    @Input
    @Optional
    @Option(option = "incubating", description = "Allow the generated build to use new features and APIs")
    public Property<Boolean> getUseIncubating() {
        return useIncubatingAPIs;
    }

    /**
     * The name of the generated project, defaults to the name of the directory the project is generated in.
     *
     * This property can be set via command-line option '--project-name'.
     *
     * @since 5.0
     */
    @Input
    public String getProjectName() {
        return projectName == null ? projectDir.getAsFile().getName() : projectName;
    }

    /**
     * The name of the package to use for generated source.
     *
     * This property can be set via command-line option '--package'.
     *
     * @since 5.0
     */
    @Input
    public String getPackageName() {
        return packageName == null ? "" : packageName;
    }

    /**
     * The test framework to be used in the generated project.
     *
     * This property can be set via command-line option '--test-framework'
     */
    @Nullable
    @Optional
    @Input
    public String getTestFramework() {
        return testFramework;
    }

    /**
     * How to handle insecure (http) URLs used for Maven Repositories.
     *
     * This property can be set via command-line option '--insecure-protocol'.  The default value is 'warn'.
     *
     * @since 7.3
     */
    @Input
    @Option(option = "insecure-protocol", description = "How to handle insecure URLs used for Maven Repositories.")
    public Property<InsecureProtocolOption> getInsecureProtocol() {
        return insecureProtocol;
    }

    public ProjectLayoutSetupRegistry getProjectLayoutRegistry() {
        if (projectLayoutRegistry == null) {
            projectLayoutRegistry = getServices().get(ProjectLayoutSetupRegistry.class);
        }

        return projectLayoutRegistry;
    }

    @TaskAction
    public void setupProjectLayout() {
        UserInputHandler inputHandler = getServices().get(UserInputHandler.class);
        ProjectLayoutSetupRegistry projectLayoutRegistry = getProjectLayoutRegistry();

        BuildInitializer initDescriptor = getBuildInitializer(inputHandler, projectLayoutRegistry);

        ModularizationOption modularizationOption = getModularizationOption(inputHandler, initDescriptor);

        BuildInitDsl dsl = getBuildInitDsl(inputHandler, initDescriptor);

        BuildInitTestFramework testFramework = getBuildInitTestFramework(inputHandler, initDescriptor, modularizationOption);

        String projectName = getProjectName(inputHandler, initDescriptor);

        String packageName = getPackageName(inputHandler, initDescriptor, projectName);

        validatePackageName(packageName);

        java.util.Optional<JavaLanguageVersion> toolChainVersion = getJavaLanguageVersion(inputHandler, initDescriptor);

        boolean useIncubatingAPIs = shouldUseIncubatingAPIs(inputHandler);

        List<String> subprojectNames = initDescriptor.getComponentType().getDefaultProjectNames();
        InitSettings settings = new InitSettings(
            projectName,
            useIncubatingAPIs,
            subprojectNames,
            modularizationOption,
            dsl,
            packageName,
            testFramework,
            insecureProtocol.get(),
            projectDir,
            toolChainVersion);
        initDescriptor.generate(settings);

        initDescriptor.getFurtherReading(settings).ifPresent(link -> getLogger().lifecycle("Get more help with your project: {}", link));
    }

    private static void validatePackageName(String packageName) {
        if (!isNullOrEmpty(packageName) && !SourceVersion.isName(packageName)) {
            throw new GradleException("Package name: '" + packageName + "' is not valid - it may contain invalid characters or reserved words.");
        }
    }

    java.util.Optional<JavaLanguageVersion> getJavaLanguageVersion(UserInputHandler inputHandler, BuildInitializer initDescriptor) {
        if (!initDescriptor.supportsJavaTargets()) {
            return empty();
        }

        JavaLanguageVersion current = JavaLanguageVersion.of(Jvm.current().getJavaVersion().getMajorVersion());
        String version = inputHandler.askQuestion("Enter target version of Java (min. " + MINIMUM_VERSION_SUPPORTED_BY_FOOJAY_API + ")", current.toString());
        try {
            int parsedVersion = Integer.parseInt(version);
            if (parsedVersion < MINIMUM_VERSION_SUPPORTED_BY_FOOJAY_API) {
                throw new GradleException("Java target version: '" + version + "' is not a supported target version. It must be equal to or greater than " + MINIMUM_VERSION_SUPPORTED_BY_FOOJAY_API);
            }
            return of(JavaLanguageVersion.of(parsedVersion));
        } catch (NumberFormatException e) {
            throw new GradleException("Invalid Java target version '" + version + "'. The version must be an integer.", e);
        }
    }

    private BuildInitDsl getBuildInitDsl(UserInputHandler inputHandler, BuildInitializer initDescriptor) {
        BuildInitDsl dsl;
        if (isNullOrEmpty(this.dsl)) {
            dsl = initDescriptor.getDefaultDsl();
            if (initDescriptor.getDsls().size() > 1) {
                dsl = inputHandler.selectOption("Select build script DSL", initDescriptor.getDsls(), dsl);
            }
        } else {
            dsl = BuildInitDsl.fromName(getDsl());
            if (!initDescriptor.getDsls().contains(dsl)) {
                throw new GradleException("The requested DSL '" + getDsl() + "' is not supported for '" + initDescriptor.getId() + "' build type");
            }
        }
        return dsl;
    }

    private ModularizationOption getModularizationOption(UserInputHandler inputHandler, BuildInitializer initDescriptor) {
        if (splitProject.isPresent()) {
            return splitProject.get() ? ModularizationOption.WITH_LIBRARY_PROJECTS : ModularizationOption.SINGLE_PROJECT;
        }
        if (initDescriptor.getModularizationOptions().size() == 1) {
            return initDescriptor.getModularizationOptions().iterator().next();
        }
        if (!isNullOrEmpty(type)) {
            return ModularizationOption.SINGLE_PROJECT;
        }
        boolean multipleSubprojects = inputHandler.askYesNoQuestion("Generate multiple subprojects for application?", false);
        return multipleSubprojects ? ModularizationOption.WITH_LIBRARY_PROJECTS : ModularizationOption.SINGLE_PROJECT;
    }

    private boolean shouldUseIncubatingAPIs(UserInputHandler inputHandler) {
        if (this.useIncubatingAPIs.isPresent()) {
            return this.useIncubatingAPIs.get();
        }
        return inputHandler.askYesNoQuestion("Generate build using new APIs and behavior (some features may change in the next minor release)?", false);
    }

    private BuildInitTestFramework getBuildInitTestFramework(UserInputHandler inputHandler, BuildInitializer initDescriptor, ModularizationOption modularizationOption) {
        if (modularizationOption == ModularizationOption.WITH_LIBRARY_PROJECTS) {
            // currently we only support JUnit5 tests for this combination
            return BuildInitTestFramework.JUNIT_JUPITER;
        }

        if (!isNullOrEmpty(this.testFramework)) {
            return initDescriptor.getTestFrameworks().stream()
                .filter(candidate -> this.testFramework.equals(candidate.getId()))
                .findFirst()
                .orElseThrow(() -> createNotSupportedTestFrameWorkException(initDescriptor));
        }

        BuildInitTestFramework testFramework = initDescriptor.getDefaultTestFramework();
        if (initDescriptor.getTestFrameworks().size() > 1) {
            return inputHandler.selectOption("Select test framework", initDescriptor.getTestFrameworks(), testFramework);
        }
        return testFramework;
    }

    private GradleException createNotSupportedTestFrameWorkException(BuildInitializer initDescriptor) {
        TreeFormatter formatter = new TreeFormatter();
        formatter.node("The requested test framework '" + getTestFramework() + "' is not supported for '" + initDescriptor.getId() + "' build type. Supported frameworks");
        formatter.startChildren();
        for (BuildInitTestFramework framework : initDescriptor.getTestFrameworks()) {
            formatter.node("'" + framework.getId() + "'");
        }
        formatter.endChildren();
        return new GradleException(formatter.toString());
    }

    String getProjectName(UserInputHandler inputHandler, BuildInitializer initDescriptor) {
        String projectName = this.projectName;
        if (initDescriptor.supportsProjectName()) {
            if (isNullOrEmpty(projectName)) {
                return inputHandler.askQuestion("Project name", getProjectName());
            }
        } else if (!isNullOrEmpty(projectName)) {
            throw new GradleException("Project name is not supported for '" + initDescriptor.getId() + "' build type.");
        }
        return projectName;
    }

    String getPackageName(UserInputHandler inputHandler, BuildInitializer initDescriptor, String projectName) {
        String packageName = this.packageName;
        if (initDescriptor.supportsPackage()) {
            if (isNullOrEmpty(packageName)) {
                return inputHandler.askQuestion("Source package", toPackageName(projectName).toLowerCase(Locale.US));
            }
        } else if (!isNullOrEmpty(packageName)) {
            throw new GradleException("Package name is not supported for '" + initDescriptor.getId() + "' build type.");
        }
        return packageName;
    }

    private BuildInitializer getBuildInitializer(UserInputHandler inputHandler, ProjectLayoutSetupRegistry projectLayoutRegistry) {
        if (!isNullOrEmpty(type)) {
            return projectLayoutRegistry.get(type);
        }

<<<<<<< HEAD
        List<String> subprojectNames = initDescriptor.getComponentType().getDefaultProjectNames();
        InitSettings settings = new InitSettings(projectName, useIncubatingAPIs, subprojectNames,
            modularizationOption, dsl, packageName, testFramework, insecureProtocol.get(), projectDir);

        boolean userInterrupted = inputHandler.interrupted();
        if (userInterrupted) {
            throw new GradleException("The init task was interrupted during execution. We will not generate the gradle project structure.");
        }

        initDescriptor.generate(settings);
        initDescriptor.getFurtherReading(settings).ifPresent(link -> getLogger().lifecycle("Get more help with your project: {}", link));
=======
        BuildConverter converter = projectLayoutRegistry.getBuildConverter();
        if (converter.canApplyToCurrentDirectory(projectDir)) {
            if (inputHandler.askYesNoQuestion("Found a " + converter.getSourceBuildDescription() + " build. Generate a Gradle build from this?", true)) {
                return converter;
            }
        }
        return selectTypeOfProject(inputHandler, projectLayoutRegistry);
    }

    private static BuildInitializer selectTypeOfProject(UserInputHandler inputHandler, ProjectLayoutSetupRegistry projectLayoutRegistry) {
        ComponentType componentType = inputHandler.selectOption("Select type of project to generate", projectLayoutRegistry.getComponentTypes(), projectLayoutRegistry.getDefault().getComponentType());
        List<Language> languages = projectLayoutRegistry.getLanguagesFor(componentType);
        if (languages.size() == 1) {
            return projectLayoutRegistry.get(componentType, languages.get(0));
        }
        if (!languages.contains(Language.JAVA)) {
            // Not yet implemented
            throw new UnsupportedOperationException();
        }
        Language language = inputHandler.selectOption("Select implementation language", languages, Language.JAVA);
        return projectLayoutRegistry.get(componentType, language);
>>>>>>> 9f6e5b65
    }

    @Option(option = "type", description = "Set the type of project to generate.")
    public void setType(String type) {
        this.type = type;
    }

    @OptionValues("type")
    public List<String> getAvailableBuildTypes() {
        return getProjectLayoutRegistry().getAllTypes();
    }

    /**
     * Set the build script DSL to be used.
     *
     * @since 4.5
     */
    @Option(option = "dsl", description = "Set the build script DSL to be used in generated scripts.")
    public void setDsl(String dsl) {
        this.dsl = dsl;
    }

    /**
     * Available build script DSLs to be used.
     *
     * @since 4.5
     */
    @OptionValues("dsl")
    public List<String> getAvailableDSLs() {
        return BuildInitDsl.listSupported();
    }

    /**
     * Set the test framework to be used.
     */
    @Option(option = "test-framework", description = "Set the test framework to be used.")
    public void setTestFramework(@Nullable String testFramework) {
        this.testFramework = testFramework;
    }

    /**
     * Available test frameworks.
     */
    @OptionValues("test-framework")
    public List<String> getAvailableTestFrameworks() {
        return BuildInitTestFramework.listSupported();
    }

    /**
     * Set the project name.
     *
     * @since 5.0
     */
    @Option(option = "project-name", description = "Set the project name.")
    public void setProjectName(String projectName) {
        this.projectName = projectName;
    }

    /**
     * Set the package name.
     *
     * @since 5.0
     */
    @Option(option = "package", description = "Set the package for source files.")
    public void setPackageName(String packageName) {
        this.packageName = packageName;
    }

    void setProjectLayoutRegistry(ProjectLayoutSetupRegistry projectLayoutRegistry) {
        this.projectLayoutRegistry = projectLayoutRegistry;
    }

    private String detectType() {
        ProjectLayoutSetupRegistry projectLayoutRegistry = getProjectLayoutRegistry();
        BuildConverter buildConverter = projectLayoutRegistry.getBuildConverter();
        if (buildConverter.canApplyToCurrentDirectory(projectDir)) {
            return buildConverter.getId();
        }
        return projectLayoutRegistry.getDefault().getId();
    }
}<|MERGE_RESOLUTION|>--- conflicted
+++ resolved
@@ -218,8 +218,13 @@
             insecureProtocol.get(),
             projectDir,
             toolChainVersion);
+
+        boolean userInterrupted = inputHandler.interrupted();
+        if (userInterrupted) {
+            throw new GradleException("The init task was interrupted during execution. We will not generate the gradle project structure.");
+        }
+
         initDescriptor.generate(settings);
-
         initDescriptor.getFurtherReading(settings).ifPresent(link -> getLogger().lifecycle("Get more help with your project: {}", link));
     }
 
@@ -344,19 +349,6 @@
             return projectLayoutRegistry.get(type);
         }
 
-<<<<<<< HEAD
-        List<String> subprojectNames = initDescriptor.getComponentType().getDefaultProjectNames();
-        InitSettings settings = new InitSettings(projectName, useIncubatingAPIs, subprojectNames,
-            modularizationOption, dsl, packageName, testFramework, insecureProtocol.get(), projectDir);
-
-        boolean userInterrupted = inputHandler.interrupted();
-        if (userInterrupted) {
-            throw new GradleException("The init task was interrupted during execution. We will not generate the gradle project structure.");
-        }
-
-        initDescriptor.generate(settings);
-        initDescriptor.getFurtherReading(settings).ifPresent(link -> getLogger().lifecycle("Get more help with your project: {}", link));
-=======
         BuildConverter converter = projectLayoutRegistry.getBuildConverter();
         if (converter.canApplyToCurrentDirectory(projectDir)) {
             if (inputHandler.askYesNoQuestion("Found a " + converter.getSourceBuildDescription() + " build. Generate a Gradle build from this?", true)) {
@@ -378,7 +370,6 @@
         }
         Language language = inputHandler.selectOption("Select implementation language", languages, Language.JAVA);
         return projectLayoutRegistry.get(componentType, language);
->>>>>>> 9f6e5b65
     }
 
     @Option(option = "type", description = "Set the type of project to generate.")
