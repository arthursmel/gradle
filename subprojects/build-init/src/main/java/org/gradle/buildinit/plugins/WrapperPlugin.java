--- conflicted
+++ resolved
@@ -18,13 +18,10 @@
 
 import org.gradle.api.Plugin;
 import org.gradle.api.Project;
-<<<<<<< HEAD
 import org.gradle.api.Task;
 import org.gradle.api.specs.Spec;
-=======
 import org.gradle.api.resources.TextResource;
 import org.gradle.api.resources.TextResourceFactory;
->>>>>>> 9f6e5b65
 import org.gradle.api.tasks.wrapper.Wrapper;
 import org.gradle.api.tasks.wrapper.internal.DefaultWrapperVersionsResources;
 import org.gradle.util.internal.DistributionLocator;
@@ -56,12 +53,18 @@
                 wrapper.setGroup("Build Setup");
                 wrapper.setDescription("Generates Gradle wrapper files.");
                 wrapper.getNetworkTimeout().convention(10000);
-<<<<<<< HEAD
+                wrapper.setWrapperVersionsResources(new DefaultWrapperVersionsResources(latest, releaseCandidate, nightly, releaseNightly));
 
                 Task initTask = project.getTasks().findByName("init");
                 wrapper.onlyIf("The init task did not fail if it was executed", new WrapperOnlyIfSpec(initTask));
             });
         }
+    }
+
+    private static String getVersionUrl() {
+        String baseUrl = System.getProperty(SERVICES_GRADLE_ORG_VERSIONS_OVERRIDE_URL_PROPERTY,
+            DistributionLocator.SERVICES_GRADLE_BASE_URL);
+        return baseUrl + "/versions";
     }
 
     private static class WrapperOnlyIfSpec implements Spec<Task> {
@@ -80,17 +83,4 @@
             return true;
         }
     }
-=======
-                wrapper.setWrapperVersionsResources(new DefaultWrapperVersionsResources(latest, releaseCandidate, nightly, releaseNightly));
-            });
-        }
-    }
-
-    private static String getVersionUrl() {
-        String baseUrl = System.getProperty(SERVICES_GRADLE_ORG_VERSIONS_OVERRIDE_URL_PROPERTY,
-            DistributionLocator.SERVICES_GRADLE_BASE_URL);
-        return baseUrl + "/versions";
-    }
-
->>>>>>> 9f6e5b65
 }