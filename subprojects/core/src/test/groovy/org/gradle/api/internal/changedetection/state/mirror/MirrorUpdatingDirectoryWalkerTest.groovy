/*
 * Copyright 2018 the original author or authors.
 *
 * Licensed under the Apache License, Version 2.0 (the "License");
 * you may not use this file except in compliance with the License.
 * You may obtain a copy of the License at
 *
 *      http://www.apache.org/licenses/LICENSE-2.0
 *
 * Unless required by applicable law or agreed to in writing, software
 * distributed under the License is distributed on an "AS IS" BASIS,
 * WITHOUT WARRANTIES OR CONDITIONS OF ANY KIND, either express or implied.
 * See the License for the specific language governing permissions and
 * limitations under the License.
 */

package org.gradle.api.internal.changedetection.state.mirror

import org.apache.tools.ant.DirectoryScanner
import org.gradle.api.internal.cache.StringInterner
import org.gradle.api.internal.file.TestFiles
import org.gradle.api.tasks.util.PatternSet
import org.gradle.internal.MutableBoolean
import org.gradle.internal.hash.TestFileHasher
import org.gradle.test.fixtures.file.TestNameTestDirectoryProvider
import org.gradle.util.UsesNativeServices
import org.junit.Rule
import spock.lang.Specification

@UsesNativeServices
class MirrorUpdatingDirectoryWalkerTest extends Specification {
    @Rule
    public final TestNameTestDirectoryProvider tmpDir = new TestNameTestDirectoryProvider()

    def fileHasher = new TestFileHasher()
    def walker = new MirrorUpdatingDirectoryWalker(fileHasher, TestFiles.fileSystem(), new StringInterner())

    def "basic directory walking works"() {
        given:
        def rootDir = tmpDir.createDir("root")
        def rootTextFile = rootDir.file("a.txt").createFile()
        def nestedTextFile = rootDir.file("a/b/c.txt").createFile()
        def nestedSiblingTextFile = rootDir.file("a/c/c.txt").createFile()
        def notTextFile = rootDir.file("a/b/c.html").createFile()
        def excludedFile = rootDir.file("subdir1/a/b/c.html").createFile()
        def notUnderRoot = tmpDir.createDir("root2").file("a.txt").createFile()
        def doesNotExist = rootDir.file("b.txt")

        def patterns = new PatternSet()
        patterns.include("**/*.txt")
        patterns.exclude("subdir1/**")

        def visited = []
        def relativePaths = []

        def actuallyFiltered = new MutableBoolean(false)
        when:
        def root = walkDir(rootDir, null, walker, actuallyFiltered)
        root.accept(new RelativePathTrackingVisitor() {
            @Override
            void visit(String absolutePath, Deque<String> relativePath) {
                visited << absolutePath
                relativePaths << relativePath.join("/")
            }
        })

        then:
        ! actuallyFiltered.get()
        visited.contains(rootTextFile.absolutePath)
        visited.contains(nestedTextFile.absolutePath)
        visited.contains(nestedSiblingTextFile.absolutePath)
        visited.contains(notTextFile.absolutePath)
        visited.contains(excludedFile.absolutePath)
        !visited.contains(notUnderRoot.absolutePath)
        !visited.contains(doesNotExist.absolutePath)
        relativePaths as Set == (['root'] + [
            'a',
            'a/b', 'a/b/c.txt',
            'a/c', 'a/c/c.txt', 'a/b/c.html',
            'subdir1', 'subdir1/a', 'subdir1/a/b', 'subdir1/a/b/c.html',
            'a.txt'
        ].collect { 'root/' + it }) as Set
    }

    def "filtering works"() {
        given:
        def rootDir = tmpDir.createDir("root")
        def rootTextFile = rootDir.file("a.txt").createFile()
        def nestedTextFile = rootDir.file("a/b/c.txt").createFile()
        def nestedSiblingTextFile = rootDir.file("a/c/c.txt").createFile()
        def notTextFile = rootDir.file("a/b/c.html").createFile()
        def excludedFile = rootDir.file("subdir1/a/b/c.html").createFile()
        def notUnderRoot = tmpDir.createDir("root2").file("a.txt").createFile()
        def doesNotExist = rootDir.file("b.txt")

        def patterns = new PatternSet()
        patterns.include("**/*.txt")
        patterns.exclude("subdir1/**")

        def visited = []
        def relativePaths = []

        def actuallyFiltered = new MutableBoolean(false)
        when:
        def root = walkDir(rootDir, patterns, walker, actuallyFiltered)
        root.accept(new RelativePathTrackingVisitor() {
            @Override
            void visit(String absolutePath, Deque<String> relativePath) {
                visited << absolutePath
                relativePaths << relativePath.join("/")
            }
        })

        then:
        actuallyFiltered.get()
        visited.contains(rootTextFile.absolutePath)
        visited.contains(nestedTextFile.absolutePath)
        visited.contains(nestedSiblingTextFile.absolutePath)
        !visited.contains(notTextFile.absolutePath)
        !visited.contains(excludedFile.absolutePath)
        !visited.contains(notUnderRoot.absolutePath)
        !visited.contains(doesNotExist.absolutePath)
        relativePaths as Set == [
            'root',
            'root/a',
            'root/a/b', 'root/a/b/c.txt',
            'root/a/c', 'root/a/c/c.txt',
            'root/a.txt'
        ] as Set
    }

<<<<<<< HEAD
    private static FileSystemSnapshot walkDir(File dir, PatternSet patterns, MirrorUpdatingDirectoryWalker walker, MutableBoolean actuallyFiltered) {
        walker.walk(new PhysicalDirectorySnapshot(dir.absolutePath, dir.getName(), [], PhysicalDirectorySnapshot.SIGNATURE), patterns, actuallyFiltered)
=======
    def "default excludes are correctly parsed"() {
        def defaultExcludes = new MirrorUpdatingDirectoryWalker.DefaultExcludes(DirectoryScanner.getDefaultExcludes())

        expect:
        DirectoryScanner.getDefaultExcludes() as Set == ['**/%*%', '**/.git/**', '**/SCCS', '**/.bzr', '**/.hg/**', '**/.bzrignore', '**/.git', '**/SCCS/**', '**/.hg', '**/.#*', '**/vssver.scc', '**/.bzr/**', '**/._*', '**/#*#', '**/*~', '**/CVS', '**/.hgtags', '**/.svn/**', '**/.hgignore', '**/.svn', '**/.gitignore', '**/.gitmodules', '**/.hgsubstate', '**/.gitattributes', '**/CVS/**', '**/.hgsub', '**/.DS_Store', '**/.cvsignore'] as Set

        ['%some%', 'SCCS', '.bzr', '.bzrignore', '.git', '.hg', '.#anything', '.#', 'vssver.scc', '._something', '#anyt#', '##', 'temporary~', '~'].each {
            assert defaultExcludes.excludeFile(it)
        }

        ['.git', '.hg', 'CVS'].each {
            assert defaultExcludes.excludeDir(it)
        }

        !defaultExcludes.excludeDir('#some#')
        !defaultExcludes.excludeDir('.cvsignore')

        !defaultExcludes.excludeFile('.svnsomething')
        !defaultExcludes.excludeFile('#some')
    }

    private static PhysicalSnapshot walkDir(File dir, PatternSet patterns, MirrorUpdatingDirectoryWalker walker) {
        walker.walk(new ImmutablePhysicalDirectorySnapshot(dir.absolutePath, dir.getName(), []), patterns)
>>>>>>> 875b9e28
    }
}

abstract class RelativePathTrackingVisitor implements PhysicalSnapshotVisitor {
    private Deque<String> relativePath = new ArrayDeque<String>()

    @Override
    boolean preVisitDirectory(PhysicalDirectorySnapshot directorySnapshot) {
        relativePath.addLast(directorySnapshot.name)
        visit(directorySnapshot.absolutePath, relativePath)
        return true
    }

    @Override
    void visit(PhysicalSnapshot fileSnapshot) {
        relativePath.addLast(fileSnapshot.name)
        visit(fileSnapshot.absolutePath, relativePath)
        relativePath.removeLast()
    }

    @Override
    void postVisitDirectory(PhysicalDirectorySnapshot directorySnapshot) {
        relativePath.removeLast()
    }

    abstract void visit(String absolutePath, Deque<String> relativePath)
}<|MERGE_RESOLUTION|>--- conflicted
+++ resolved
@@ -129,10 +129,6 @@
         ] as Set
     }
 
-<<<<<<< HEAD
-    private static FileSystemSnapshot walkDir(File dir, PatternSet patterns, MirrorUpdatingDirectoryWalker walker, MutableBoolean actuallyFiltered) {
-        walker.walk(new PhysicalDirectorySnapshot(dir.absolutePath, dir.getName(), [], PhysicalDirectorySnapshot.SIGNATURE), patterns, actuallyFiltered)
-=======
     def "default excludes are correctly parsed"() {
         def defaultExcludes = new MirrorUpdatingDirectoryWalker.DefaultExcludes(DirectoryScanner.getDefaultExcludes())
 
@@ -154,9 +150,8 @@
         !defaultExcludes.excludeFile('#some')
     }
 
-    private static PhysicalSnapshot walkDir(File dir, PatternSet patterns, MirrorUpdatingDirectoryWalker walker) {
-        walker.walk(new ImmutablePhysicalDirectorySnapshot(dir.absolutePath, dir.getName(), []), patterns)
->>>>>>> 875b9e28
+    private static FileSystemSnapshot walkDir(File dir, PatternSet patterns, MirrorUpdatingDirectoryWalker walker, MutableBoolean actuallyFiltered) {
+        walker.walk(new PhysicalDirectorySnapshot(dir.absolutePath, dir.getName(), [], PhysicalDirectorySnapshot.SIGNATURE), patterns, actuallyFiltered)
     }
 }
 
