
/*
 * Copyright 2010 the original author or authors.
 *
 * Licensed under the Apache License, Version 2.0 (the "License");
 * you may not use this file except in compliance with the License.
 * You may obtain a copy of the License at
 *
 *      http://www.apache.org/licenses/LICENSE-2.0
 *
 * Unless required by applicable law or agreed to in writing, software
 * distributed under the License is distributed on an "AS IS" BASIS,
 * WITHOUT WARRANTIES OR CONDITIONS OF ANY KIND, either express or implied.
 * See the License for the specific language governing permissions and
 * limitations under the License.
 */
import org.apache.tools.ant.filters.ReplaceTokens
import org.gradle.build.docs.CacheableAsciidoctorTask
import org.gradle.build.docs.Docbook2Xhtml
import org.gradle.build.docs.UserGuideTransformTask
import org.gradle.build.docs.dsl.docbook.AssembleDslDocTask
import org.gradle.build.docs.dsl.source.ExtractDslMetaDataTask
import org.gradle.build.docs.dsl.source.GenerateDefaultImportsTask
import org.gradle.build.docs.releasenotes.*
import org.gradle.build.docs.releasenotes.checks.*
import org.gradle.gradlebuild.BuildEnvironment
import org.gradle.gradlebuild.ProjectGroups
import org.gradle.gradlebuild.PublicApi
import org.gradle.gradlebuild.docs.RenderMarkdownTask
import org.gradle.gradlebuild.unittestandcompile.ModuleType
import org.gradle.samples.Sample
import org.asciidoctor.gradle.AsciidoctorTask

plugins {
    id 'java-library'
    id 'gradlebuild.jsoup'
    id 'javascript-base'
    id 'org.asciidoctor.convert'
<<<<<<< HEAD
    id 'org.gradle.samples' version "0.15.23"
=======
    id 'org.gradle.samples' version "0.15.22"
>>>>>>> 433bc097
}

repositories {
    javaScript.googleApis()
}

configurations {
    userGuideStyleSheets
    userGuideTask
    jquery
    jqueryTipTip

    cssElements {
        // define an outgoing configuration, aimed at consumers looking
        // for CSS resources
        attributes {
            attribute(Usage.USAGE_ATTRIBUTE, project.objects.named(Usage, 'css-resources'))
        }
        canBeResolved = false
        canBeConsumed = true
    }

    gradleSamplesElements {
        visible = false
        canBeResolved = false
        canBeConsumed = true
        attributes.attribute(Usage.USAGE_ATTRIBUTE, objects.named(Usage, "docs"))
        attributes.attribute(Attribute.of("type", String), "samples")
    }
    gradleFullDocsElements {
        visible = false
        canBeResolved = false
        canBeConsumed = true
        attributes.attribute(Usage.USAGE_ATTRIBUTE, objects.named(Usage, "docs"))
        attributes.attribute(Attribute.of("type", String), "full-docs")
    }
    gradleGettingStartedElements {
        visible = false
        canBeResolved = false
        canBeConsumed = true
        attributes.attribute(Usage.USAGE_ATTRIBUTE, objects.named(Usage, "docs"))
        attributes.attribute(Attribute.of("type", String), "getting-started")
    }

    gradleApiRuntime {
        visible = false
        canBeResolved = true
        canBeConsumed = false
        attributes.attribute(Usage.USAGE_ATTRIBUTE, project.objects.named(Usage, Usage.JAVA_RUNTIME))
        attributes.attribute(Attribute.of("org.gradle.api", String), "runtime")
    }
}

dependencies {
    asciidoctor "org.gradle:docs-asciidoctor-extensions:0.4.0"
    asciidoctor project.files("src/main/resources")

    userGuideTask 'xalan:xalan:2.7.1', 'xerces:xercesImpl:2.11.0'
    userGuideTask 'xhtmlrenderer:xhtmlrenderer:R8rc1'
    userGuideTask 'itext:itext:2.0.8'
    userGuideTask 'xslthl:xslthl:2.0.1'

    userGuideStyleSheets 'docbook:docbook-xsl:1.75.2@zip'
    jquery "jquery:jquery.min:1.8.0@js"
    jqueryTipTip "com.drewwilson.code:jquery.tipTip:1.3:minified@js"

    testImplementation project(":baseServices")
    testImplementation project(":core")
    testImplementation testLibraries.jsoup
    testImplementation("org.gebish:geb-spock:2.2")
    testImplementation('org.seleniumhq.selenium:selenium-htmlunit-driver:2.42.2')
    testImplementation libraries.commons_httpclient.coordinates
    testImplementation "org.apache.httpcomponents:httpmime:${libraries.commons_httpclient.version}"

    gradleApiRuntime project(":")
}

gradlebuildJava {
    moduleType = ModuleType.CORE
}

ext {
    srcDocsDir = file('src/docs')
    releaseFeaturesFile = file("$srcDocsDir/release/release-features.txt")
    userguideSrcDir = new File(srcDocsDir, 'userguide')
    userguideIntermediateOutputDir = new File(buildDir, 'userguideIntermediate')
    userguideSinglePageOutputDir = new File(buildDir, 'userguideSinglePage')
    dslSrcDir = new File(srcDocsDir, 'dsl')
    docsDir = file("$buildDir/docs")
    samplesDir = new File(buildDir, "gradle-samples")
    userguideDir = new File(docsDir, 'userguide')
    distDocsDir = new File(buildDir, 'distDocs')
    docbookSrc = new File(project.buildDir, 'src')
    samplesSrcDir = file('src/samples')
}

def configureCss = tasks.register("configureCss") {
    doLast {
        def tokens = fileTree(dir: "src/docs/css/images", include: "*.*").collectEntries {
            [it.name, it.bytes.encodeBase64().toString()]
        }

        css.inputs.property 'tokens', tokens
        css.filter ReplaceTokens, tokens: tokens
    }
}

def css = tasks.register("css", Sync) {
    dependsOn configureCss
    into "$buildDir/css"
    from "src/docs/css"
    include "*.css"
    include "*.svg"
}

ext.cssFiles = fileTree(css.map { it.destinationDir }) {
    builtBy css
}

def imageFiles = fileTree(userguideSrcDir) {
    include 'img/*.png'
    include 'img/*.gif'
    include 'img/*.jpg'
}
def resourceFiles = imageFiles + cssFiles



tasks.register("userguideStyleSheets", Sync) {
    File stylesheetsDir = new File(srcDocsDir, 'stylesheets')
    into new File(buildDir, 'stylesheets')
    from(stylesheetsDir) {
        include '**/*.xml'
        include '*.xsl'
    }
    from(cssFiles)
    from({ zipTree(configurations.userGuideStyleSheets.singleFile) }) {
        // Remove the prefix
        eachFile { fcd -> fcd.path = fcd.path.replaceFirst('^docbook-xsl-[0-9\\.]+/', '') }
    }
}

def generatedResourcesDir = gradlebuildJava.generatedResourcesDir

def dslMetaData = tasks.register("dslMetaData", ExtractDslMetaDataTask) {
    source { javadocAll.source }
    destFile = new File(docbookSrc, 'dsl-meta-data.bin')
}

def dslDocbook = tasks.register("dslDocbook", AssembleDslDocTask) {
    dependsOn dslMetaData
    sources = fileTree(dir: dslSrcDir, includes: ['*.xml'])
    sourceFile = new File(dslSrcDir, 'dsl.xml')
    classDocbookDir = dslSrcDir
    classMetaDataFile = dslMetaData.get().destFile
    pluginsMetaDataFile = new File(dslSrcDir, 'plugins.xml')
    destFile = new File(docbookSrc, 'dsl.xml')
    linksFile = new File(docbookSrc, 'api-links.bin')
}

def defaultImports = tasks.register("defaultImports", GenerateDefaultImportsTask) {
    dependsOn dslMetaData
    metaDataFile = dslMetaData.get().destFile
    importsDestFile = new File(generatedResourcesDir, "default-imports.txt")
    mappingDestFile = new File(generatedResourcesDir, "api-mapping.txt")
    // These are part of the API, but not the DSL
    excludePackage 'org.gradle.tooling.**'
    excludePackage 'org.gradle.testfixtures.**'

    // Tweak the imports due to some inconsistencies introduced before we automated the default-imports generation
    excludePackage 'org.gradle.plugins.ide.eclipse.model'
    excludePackage 'org.gradle.plugins.ide.idea.model'
    excludePackage 'org.gradle.api.tasks.testing.logging'

    // TODO - rename some incubating types to remove collisions and then remove these exclusions
    excludePackage 'org.gradle.plugins.binaries.model'

    // Exclude classes that were moved in a different package but the deprecated ones are not removed yet
    excludePackage 'org.gradle.platform.base.test'
}

def dslStandaloneDocbook = tasks.register("dslStandaloneDocbook", UserGuideTransformTask) {
    dependsOn dslDocbook
    sourceFile = dslDocbook.get().destFile
    destFile = new File(docbookSrc, 'dsl-standalone.xml')
    dsldocUrl = '.'
    linksFile = new File(docbookSrc, 'api-links.bin')
    javadocUrl = '../javadoc'
    dsldocUrl = '../dsl'
    websiteUrl = 'https://gradle.org'
}

def dslHtml = tasks.register("dslHtml", Docbook2Xhtml) {
    group = "Documentation"
    dependsOn userguideStyleSheets
    source dslStandaloneDocbook
    destDir = new File(docsDir, 'dsl')
    classpath = configurations.userGuideTask
    stylesheetsDir = userguideStyleSheets.destinationDir
    stylesheetName = 'dslHtml.xsl'
    resources = cssFiles + fileTree(dslSrcDir) {
        include '*.js'
    }
    ext.entryPoint = "$destDir/index.html"
}

def userguideFlattenSources = tasks.register("userguideFlattenSources", Sync) {
    dependsOn css, defaultImports
    finalizedBy("checkDeadInternalLinks")

    duplicatesStrategy = DuplicatesStrategy.FAIL
    into("${buildDir}/userguide-resources")

    def adocDir = file("src/docs/userguide")
    def adocFiles = fileTree(adocDir).matching {
        include "**/*.adoc"
    }
    from("src/docs/css") {
        into("css")
    }
    from("src/samples") {
        into("samples")
    }
    from("src/docs/userguide") {
        include("img/**")
    }
    from(generatedResourcesDir) {
        into(generatedResourcesDir.name)
    }
    from adocFiles.files

    doLast {
        adocFiles.each { adocFile ->
            file("${buildDir}/userguide-resources/${adocFile.name.substring(0, adocFile.name.length() - 5)}-docinfo.html").text =
                """<meta name="adoc-src-path" content="${adocFile.path - adocDir.path}">"""
        }
    }
}

def userguideSinglePage = tasks.register("userguideSinglePage", CacheableAsciidoctorTask) {
    dependsOn(userguideFlattenSources)
    sourceDir = userguideFlattenSources.get().destinationDir
    sources { include 'userguide_single.adoc' }
    outputDir = userguideSinglePageOutputDir
    backends = ['pdf', 'html5']
    jvmArgs = ['-Xms3g', '-Xmx3g']

    attributes toc          : 'macro',
        toclevels           : 2,
        groovyDslPath       : "https://docs.gradle.org/${version}/dsl",
        javadocPath         : "https://docs.gradle.org/${version}/javadoc",
        kotlinDslPath       : "https://gradle.github.io/kotlin-dsl-docs/api",
        'source-highlighter': 'coderay'
}

def javaApiUrl = "https://docs.oracle.com/javase/8/docs/api"
def groovyApiUrl = "https://docs.groovy-lang.org/docs/groovy-${groovyVersion}/html/gapi"
def mavenApiUrl = "https://maven.apache.org/ref/${libraries.maven3.version}/maven-model/apidocs"

def javadocAll = tasks.register("javadocAll", Javadoc) {
    ext.stylesheetFile = file("src/docs/css/javadoc.css")
    inputs.file stylesheetFile withPropertyName "stylesheetFile" withPathSensitivity PathSensitivity.NAME_ONLY

    group = 'documentation'
    options.encoding = 'utf-8'
    options.docEncoding = 'utf-8'
    options.charSet = 'utf-8'
    options.addStringOption 'Xdoclint:syntax,html,reference', '-quiet'
    options.addStringOption "stylesheetfile", stylesheetFile.absolutePath
    options.addStringOption "source", "8"
    source ProjectGroups.INSTANCE.getPublicJavaProjects(project).collect { project -> project.sourceSets.main.allJava }
    destinationDir = new File(docsDir, 'javadoc')
    classpath = configurations.gradleApiRuntime

    PublicApi.includes.each {
        include it
    }
    PublicApi.excludes.each {
        exclude it
    }
    options.links(javaApiUrl, groovyApiUrl, mavenApiUrl)
    title = "Gradle API $version"
    ext.entryPoint = "$destinationDir/index.html"

    if (BuildEnvironment.javaVersion.isJava11Compatible()) {
        options.addBooleanOption('html4', true)
        options.addBooleanOption('-no-module-directories', true)
        doLast {
            // This is a work-around for https://bugs.openjdk.java.net/browse/JDK-8211194. Can be removed once that issue is fixed on JDK's side
            // Since JDK 11, package-list is missing from javadoc output files and superseded by element-list file, but a lot of external tools still need it
            // Here we generate this file manually
            new File(destinationDir, 'package-list').text = new File(destinationDir, 'element-list').text

            // Commit http://hg.openjdk.java.net/jdk/jdk/rev/89dc31d7572b broke use of JSZip (https://bugs.openjdk.java.net/browse/JDK-8214856) fixed in Java 12 by http://hg.openjdk.java.net/jdk/jdk/rev/b4982a22926b
            // TODO: Remove this script.js workaround when we distribute Gradle using JDK 12 or higher
            project.copy {
            	from(new File(srcDocsDir, "js/javadoc"))
                into(destinationDir)
            }
        }
    }
}

tasks.register("checkstyleApi", Checkstyle) {
    source javadocAll.get().source
    configFile = new File(checkstyle.configDir, "checkstyle-api.xml")
    classpath = files()
    reports.xml.destination = file("$checkstyle.reportsDir/checkstyle-api.xml")
}

def distDocs = tasks.register("distDocs", CacheableAsciidoctorTask) {
    sourceDir = userguideSrcDir
    outputDir = distDocsDir
    sources { include 'getting-started.adoc' }
    backends = ['html5']
}

asciidoctorj {
    version = '1.5.8.1'
    noDefaultRepositories = true
}

tasks.withType(CacheableAsciidoctorTask).configureEach {
    separateOutputDirs = false
    options doctype: 'book'

    inputs.file("$srcDocsDir/css/manual.css")
        .withPropertyName("manual")
        .withPathSensitivity(PathSensitivity.RELATIVE)
    inputs.dir(file("src/main/resources"))
        .withPropertyName("resources")
        .withPathSensitivity(PathSensitivity.RELATIVE)
    inputs.dir(samplesSrcDir)
        .withPropertyName("samples")
        .withPathSensitivity(PathSensitivity.RELATIVE)

    attributes stylesdir    : 'css/',
        stylesheet          : 'manual.css',
        imagesdir           : 'img',
        nofooter            : true,
        sectanchors         : true,
        sectlinks           : true,
        linkattrs           : true,
        reproducible        : '',
        docinfo             : '',
        lang                : 'en-US',
        encoding            : 'utf-8',
        idprefix            : '',
        website             : 'https://gradle.org',
        javaApi             : javaApiUrl,
        jdkDownloadUrl      : 'https://jdk.java.net/',
        javadocReferenceUrl : 'https://docs.oracle.com/javase/8/docs/technotes/tools/windows/javadoc.html',
        minJdkVersion       : '8',
        antManual           : 'https://ant.apache.org/manual',
        docsUrl             : 'https://docs.gradle.org',
        guidesUrl           : 'https://guides.gradle.org',
        gradleVersion       : version,
        samplesPath         : "samples",
        'samples-dir'       : 'src/samples'  // Used by SampleIncludeProcessor from `gradle/dotorg-docs`
}

def userguideMultiPage = tasks.register("userguideMultiPage", CacheableAsciidoctorTask) {
    dependsOn(userguideFlattenSources)
    sourceDir = userguideFlattenSources.get().destinationDir

    sources {
        include '*.adoc'
        exclude 'javaProject*Layout.adoc'
        exclude 'userguide_single.adoc'
    }
    outputDir = userguideIntermediateOutputDir

    backends = ['html5']

    attributes icons        : 'font',
        'source-highlighter': 'prettify',
        toc                 : 'auto',
        toclevels           : 1,
        'toc-title'         : 'Contents',
        groovyDslPath       : "../dsl",
        javadocPath         : "../javadoc",
        kotlinDslPath       : "https://gradle.github.io/kotlin-dsl-docs/api"
}

// Avoid overlapping outputs by copying exactly what we want from other intermediate tasks
def userguide = tasks.register("userguide", Sync) {
    dependsOn userguideMultiPage, userguideSinglePage
    description = 'Generates the userguide HTML and PDF'
    group = 'documentation'

    from resourceFiles
    from userguideIntermediateOutputDir
    from userguideSinglePageOutputDir

    into userguideDir
    rename 'userguide_single.pdf', 'userguide.pdf'
}

tasks.register("serveDocs", Exec) {
    description = 'Runs webserver to serve generate userguide docs'
    group = 'documentation'

    def webserverPort = 8000
    workingDir docsDir
    executable "python"
    args "-m", "SimpleHTTPServer", webserverPort

    dependsOn userguide

    doFirst {
        logger.lifecycle("ctrl+C to restart, serving Gradle docs at http://localhost:${webserverPort}")
    }
}

tasks.register("editReleaseNotes") {
    group = "release notes"
    doLast {
        Class.forName("java.awt.Desktop").getDesktop().edit(file("src/docs/release/notes.md"))
    }
}

def releaseNotesMarkdown = tasks.register("releaseNotesMarkdown", RenderMarkdownTask, file("src/docs/release/notes.md"), new File(buildDir, "release-notes-raw/release-notes.html"))
releaseNotesMarkdown.configure {
    group = "release notes"
}

def releaseNotes = tasks.register("releaseNotes", Copy) {
    group = "release notes"
    ext.fileName = "release-notes.html"
    into "$docsDir"
    from releaseNotesMarkdown
    jsoup.plugins "src/transforms/release-notes.gradle"
    filter(ReplaceTokens, tokens: [version: project.version.toString(), baseVersion: rootProject.baseVersion])
    ext.entryPoint = file("$docsDir/$fileName")
}

tasks.addRule("view«Doc Task Name» - Opens entry point") { String taskName ->
    if (taskName.startsWith("view")) {
        def realTaskName = (taskName - "view")
        realTaskName = realTaskName[0].toLowerCase() + realTaskName[1..-1]
        def task = tasks.findByName(realTaskName)
        if (task && task.hasProperty("entryPoint")) {
            tasks.create(taskName) {
                dependsOn task
                doLast {
                    Class.forName("java.awt.Desktop").getDesktop().browse(file(task.entryPoint).toURI())
                }
            }
        }
    }
}

def copyReleaseFeatures = tasks.register("copyReleaseFeatures", Copy) {
    from releaseFeaturesFile
    into generatedResourcesDir
}

sourceSets.main.output.dir generatedResourcesDir, builtBy: [defaultImports, copyReleaseFeatures]

tasks.named("test").configure {
    dependsOn releaseNotes
    inputs.files releaseNotesMarkdown.get().markdownFile withPropertyName "releaseNotesSource" withPathSensitivity PathSensitivity.NONE
    inputs.dir releaseNotes.get().destinationDir withPropertyName "releaseNotesRendered" withPathSensitivity PathSensitivity.NONE
    inputs.property "systemProperties", [:]
    systemProperty "org.gradle.docs.releasenotes.source", releaseNotesMarkdown.get().markdownFile
    systemProperty "org.gradle.docs.releasenotes.rendered", new File(releaseNotes.get().destinationDir, releaseNotes.get().fileName)
    systemProperty "org.gradle.docs.releasefeatures", releaseFeaturesFile
}

tasks.register("docs") {
    dependsOn javadocAll, userguide, distDocs, dslHtml, releaseNotes
    description = 'Generates all documentation'
    group = 'documentation'
}

def checkDeadInternalLinks = tasks.register("checkDeadInternalLinks", org.gradle.gradlebuild.docs.FindBrokenInternalLinks) {
    dependsOn(userguideFlattenSources)
    inputDirectory.set(userguideFlattenSources.get().destinationDir)
}

tasks.named("check") {
    dependsOn(checkDeadInternalLinks)
}

def asciidoctorTaskConfigurator = { AsciidoctorTask task ->
    task.options doctype: 'book'

    task.inputs.file("$srcDocsDir/css/manual.css")
            .withPropertyName("manual")
            .withPathSensitivity(PathSensitivity.RELATIVE)
    task.inputs.dir(file("src/main/resources"))
            .withPropertyName("resources")
            .withPathSensitivity(PathSensitivity.RELATIVE)

    task.attributes stylesdir: file('src/docs/css/').absolutePath,
            stylesheet: 'manual.css',
            nofooter: true,
            sectanchors: true,
            sectlinks: true,
            linkattrs: true
}

tasks.withType(AsciidoctorTask).configureEach {
    if (name == 'asciidocSampleIndex') {
        asciidoctorTaskConfigurator(it)
    }
}

samples.configureEach { sample ->
    sample.asciidoctorTask.configure(asciidoctorTaskConfigurator)

    sample.asciidoctorTask.configure { task ->
        task.attributes.put('docinfodir', "${buildDir}/tmp/${task.name}".toString())
        task.attributes.put('docinfo', 'private-head')
        task.attributes.put('outfilesuffix', '.html')
        task.attributes.put('userManualPath', '../../userguide')
        doFirst {
            new File(temporaryDir, 'README-docinfo.html').text = """<meta name="adoc-src-path" content="/../../samples${sample.readMeFile.get().asFile.path - samplesSrcDir.path}">"""
        }
    }

    sample.gradleVersion = project.provider { project.version.toString() }
}

def templateDir = file("src/samples/next-gen/templates")
def installSourceFromTemplate(Sample sample, Closure action) {
    def installTask = tasks.register("install${sample.name.capitalize()}SourceFromTemplates", Sync, action)
    installTask.configure {
        destinationDir = temporaryDir
    }
    return project.files(installTask)
}

samples {
    groovyBasicApplication {
        sampleDirectory = file("src/samples/next-gen/groovy/basic-application")
        description = "Demonstrate how to build a basic Groovy application"
        def sourceFiles = installSourceFromTemplate(it) {
            from("$templateDir/groovy-basic-application")
            from("$templateDir/groovy-list-library")
            from("$templateDir/groovy-utilities-library")
        }
        archiveContent.from sourceFiles
        exemplar.source {
            from(sourceFiles) { into('groovy') }
            from(sourceFiles) { into('kotlin') }
        }
    }
    groovyBasicLibrary {
        sampleDirectory = file("src/samples/next-gen/groovy/basic-library")
        description = "Demonstrate how to build a basic Groovy library"
        def sourceFiles = installSourceFromTemplate(it) {
            from("$templateDir/groovy-list-library")
            from("$templateDir/groovy-utilities-library")
        }
        archiveContent.from sourceFiles
        exemplar.source {
            from(sourceFiles) { into('groovy') }
            from(sourceFiles) { into('kotlin') }
        }
    }
    groovyTransitiveDependencies {
        sampleDirectory = file("src/samples/next-gen/groovy/transitive-dependencies")
        description = "Demonstrate how transitive dependencies work with Groovy projects"
        def sourceFiles = installSourceFromTemplate(it) {
            from("$templateDir/groovy-basic-application") { into("application") }
            from("$templateDir/groovy-list-library") { into("list") }
            from("$templateDir/groovy-utilities-library") { into("utilities") }
        }
        archiveContent.from sourceFiles
        exemplar.source {
            from(sourceFiles) { into('groovy') }
            from(sourceFiles) { into('kotlin') }
        }
    }
    groovyComponentsWithSpockTests {
        sampleDirectory = file("src/samples/next-gen/groovy/components-with-spock-tests")
        description = "Demonstrate how to test Groovy components using Spock framework"
        def sourceFiles = installSourceFromTemplate(it) {
            from("$templateDir/groovy-basic-application") { into("application") }
            from("$templateDir/groovy-spock-test-for-application") { into("application") }
            from("$templateDir/groovy-list-library") { into("library") }
            from("$templateDir/groovy-spock-test-for-list-library") { into("library") }
            from("$templateDir/groovy-utilities-library") { into("library") }
        }
        archiveContent.from sourceFiles
        exemplar.source {
            from(sourceFiles) { into('groovy') }
            from(sourceFiles) { into('kotlin') }
        }
    }
    groovyLibraryPublishing {
        sampleDirectory = file("src/samples/next-gen/groovy/library-publishing")
        description = "Demonstrate how to publish a Groovy library to a binary repository"
        def sourceFiles = installSourceFromTemplate(it) {
            from("$templateDir/groovy-list-library")
            from("$templateDir/groovy-utilities-library")
        }
        archiveContent.from sourceFiles
        exemplar.source {
            from(sourceFiles) { into('groovy') }
            from(sourceFiles) { into('kotlin') }
        }
    }

    springBoot {
        sampleDirectory = file("src/samples/next-gen/spring-boot")
        description = "Demonstrate a simple Spring Boot application in Gradle"
        def sourceFiles = installSourceFromTemplate(it) {
            from("$templateDir/spring-boot")
        }
        archiveContent.from sourceFiles
        exemplar.source {
            from(sourceFiles) { into('groovy') }
            from(sourceFiles) { into('kotlin') }
        }
    }

    androidApplication {
        sampleDirectory = file("src/samples/next-gen/android-application")
        description = "Demonstrate how to build an Android application"
        def sourceFiles = installSourceFromTemplate(it) {
            from("$templateDir/java-android-application")
        }
        archiveContent.from(sourceFiles)
        exemplar.source {
            from(sourceFiles) { into("groovy") }
            from(sourceFiles) { into("kotlin") }
        }
    }

    javaBasicApplication {
        sampleDirectory = file("src/samples/next-gen/java/basic-application")
        description = "Demonstrate how to build a basic Java application"
        def sourceFiles = installSourceFromTemplate(it) {
            from("$templateDir/java-basic-application")
            from("$templateDir/java-list-library")
            from("$templateDir/java-utilities-library")
        }
        archiveContent.from sourceFiles
        exemplar.source {
            from(sourceFiles) { into('groovy') }
            from(sourceFiles) { into('kotlin') }
        }
    }
    javaBasicLibrary {
        sampleDirectory = file("src/samples/next-gen/java/basic-library")
        description = "Demonstrate how to build a basic Java library"
        def sourceFiles = installSourceFromTemplate(it) {
            from("$templateDir/java-list-library")
            from("$templateDir/java-utilities-library")
        }
        archiveContent.from sourceFiles
        exemplar.source {
            from(sourceFiles) { into('groovy') }
            from(sourceFiles) { into('kotlin') }
        }
    }
    javaTransitiveDependencies {
        sampleDirectory = file("src/samples/next-gen/java/transitive-dependencies")
        description = "Demonstrate how transitive dependencies work with Java projects"
        def sourceFiles = installSourceFromTemplate(it) {
            from("$templateDir/java-basic-application") { into("application") }
            from("$templateDir/java-list-library") { into("list") }
            from("$templateDir/java-utilities-library") { into("utilities") }
        }
        archiveContent.from sourceFiles
        exemplar.source {
            from(sourceFiles) { into('groovy') }
            from(sourceFiles) { into('kotlin') }
        }
    }
    javaComponentsWithSpockTests {
        sampleDirectory = file("src/samples/next-gen/java/components-with-spock-tests")
        description = "Demonstrate how to test Java components using Spock framework"
        def sourceFiles = installSourceFromTemplate(it) {
            from("$templateDir/java-basic-application") { into("application") }
            from("$templateDir/groovy-spock-test-for-application") { into("application") }
            from("$templateDir/java-list-library") { into("library") }
            from("$templateDir/groovy-spock-test-for-list-library") { into("library") }
            from("$templateDir/java-utilities-library") { into("library") }
        }
        archiveContent.from sourceFiles
        exemplar.source {
            from(sourceFiles) { into('groovy') }
            from(sourceFiles) { into('kotlin') }
        }
    }
    javaComponentsWithJUnit4Tests {
        sampleDirectory = file("src/samples/next-gen/java/components-with-junit-4-tests")
        displayName = "Java Components With JUnit 4 Tests"
        description = "Demonstrate how to test Java components using JUnit 4"
        def sourceFiles = installSourceFromTemplate(it) {
            from("$templateDir/java-basic-application") { into("application") }
            from("$templateDir/java-junit4-test-for-application") { into("application") }
            from("$templateDir/java-list-library") { into("library") }
            from("$templateDir/java-junit4-test-for-list-library") { into("library") }
            from("$templateDir/java-utilities-library") { into("library") }
        }
        archiveContent.from sourceFiles
        exemplar.source {
            from(sourceFiles) { into('groovy') }
            from(sourceFiles) { into('kotlin') }
        }
    }
    javaLibraryPublishing {
        sampleDirectory = file("src/samples/next-gen/java/library-publishing")
        description = "Demonstrate how to publish a Java library to a binary repository"
        def sourceFiles = installSourceFromTemplate(it) {
            from("$templateDir/java-list-library")
            from("$templateDir/java-utilities-library")
        }
        archiveContent.from sourceFiles
        exemplar.source {
            from(sourceFiles) { into('groovy') }
            from(sourceFiles) { into('kotlin') }
        }
    }
}

tasks.register("publishedSamples") {
    dependsOn "asciidocSampleIndex"
    dependsOn {
        project.extensions.samples.collect { "assemble${it.name.capitalize()}Sample" }
    }
}


// Publications for the docs subproject:

configurations {
    gradleSamplesElements {
        outgoing.artifact(samplesDir) {
            builtBy 'publishedSamples'
        }
    }
    gradleFullDocsElements {
        outgoing.artifact(docsDir) {
            builtBy 'javadocAll', 'userguide', 'dslHtml', 'releaseNotes'
        }
    }
    gradleGettingStartedElements {
        outgoing.artifact(distDocsDir) {
            builtBy 'distDocs'
        }
    }
}

artifacts {
    // declare that the generated css directory is an output of cssElements
    cssElements file: css.get().destinationDir, builtBy: css
}

// TODO This is a hack pending a solution to https://github.com/gradle/gradle/issues/4612
// Don't publish the CSS artifacts when calling uploadArchives
afterEvaluate {
    def notCssElements = configurations.archives.artifacts.findAll { !(it in configurations.cssElements.artifacts) }
    configurations.archives.artifacts.clear()
    artifacts {
        archives notCssElements
    }
}<|MERGE_RESOLUTION|>--- conflicted
+++ resolved
@@ -36,11 +36,7 @@
     id 'gradlebuild.jsoup'
     id 'javascript-base'
     id 'org.asciidoctor.convert'
-<<<<<<< HEAD
     id 'org.gradle.samples' version "0.15.23"
-=======
-    id 'org.gradle.samples' version "0.15.22"
->>>>>>> 433bc097
 }
 
 repositories {
